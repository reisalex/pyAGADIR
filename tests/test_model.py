--- conflicted
+++ resolved
@@ -142,11 +142,7 @@
         method = '1s'
         model = AGADIR(method=method, T=4.0)
         result = model.predict(pept)
-<<<<<<< HEAD
-        assert abs(result.get_percent_helix() - y_vals_fig_3[i]) < tol, f"predicted: {round(result.get_percent_helix(), 1)}, expected: {y_vals_fig_3[i]}, {pept}, method: 1s"
-=======
-        assert abs(result.get_percent_helix()*100 - y_vals_fig_3[i]) < tol, f"predicted: {round(result.get_percent_helix()*100, 1)}, expected: {y_vals_fig_3[i]}, {pept}, method: {method}"
->>>>>>> a8b40e55
+        assert abs(result.get_percent_helix() - y_vals_fig_3[i]) < tol, f"predicted: {round(result.get_percent_helix(), 1)}, expected: {y_vals_fig_3[i]}, {pept}, method: {method}"
 
 
 # test using data from papers
@@ -173,21 +169,13 @@
         method = '1s'
         model = AGADIR(method=method, T=4.0)
         result = model.predict(pept)
-<<<<<<< HEAD
-        assert abs(result.get_percent_helix() - y_vals_fig_4A[i]) < tol, f"predicted: {round(result.get_percent_helix(), 1)}, expected: {y_vals_fig_4A[i]}, {pept}, method: 1s"
-=======
         assert abs(result.get_percent_helix()*100 - y_vals_fig_4A[i]) < tol, f"predicted: {round(result.get_percent_helix()*100, 1)}, expected: {y_vals_fig_4A[i]}, {pept}, method: {method}"
->>>>>>> a8b40e55
 
     for i, pept in enumerate(peptides_fig_4A):
         method = 'r'
         model = AGADIR(method=method, T=4.0)
         result = model.predict(pept)
-<<<<<<< HEAD
-        assert abs(result.get_percent_helix() - y_vals_fig_4A[i]) < tol, f"predicted: {round(result.get_percent_helix(), 1)}, expected: {y_vals_fig_4A[i]}, {pept}, method: r"
-=======
         assert abs(result.get_percent_helix()*100 - y_vals_fig_4A[i]) < tol, f"predicted: {round(result.get_percent_helix()*100, 1)}, expected: {y_vals_fig_4A[i]}, {pept}, method: {method}"
->>>>>>> a8b40e55
 
 
 def test_paper_data_figure_4B():
@@ -221,21 +209,13 @@
         method = '1s'
         model = AGADIR(method=method, T=4.0)
         result = model.predict(pept)
-<<<<<<< HEAD
-        assert abs(result.get_percent_helix() - y_vals_fig_4B_1s[i]) < tol, f"predicted: {round(result.get_percent_helix(), 1)}, expected: {y_vals_fig_4B_1s[i]}, {pept}, method: 1s"
-=======
         assert abs(result.get_percent_helix()*100 - y_vals_fig_4B_1s[i]) < tol, f"predicted: {round(result.get_percent_helix()*100, 1)}, expected: {y_vals_fig_4B_1s[i]}, {pept}, method: {method}"
->>>>>>> a8b40e55
 
     for i, pept in enumerate(peptides_fig_4B):
         method = 'r'
         model = AGADIR(method=method, T=4.0)
         result = model.predict(pept)
-<<<<<<< HEAD
-        assert abs(result.get_percent_helix() - y_vals_fig_4B_r[i]) < tol, f"predicted: {round(result.get_percent_helix(), 1)}, expected: {y_vals_fig_4B_r[i]}, {pept}, method: r"
-=======
         assert abs(result.get_percent_helix()*100 - y_vals_fig_4B_r[i]) < tol, f"predicted: {round(result.get_percent_helix()*100, 1)}, expected: {y_vals_fig_4B_r[i]}, {pept}, method: {method}"
->>>>>>> a8b40e55
 
 
 def test_paper_data_figure_4C():
@@ -266,21 +246,13 @@
         method = '1s'
         model = AGADIR(method=method, T=4.0)
         result = model.predict(pept)
-<<<<<<< HEAD
-        assert abs(result.get_percent_helix() - y_vals_fig_4C_1s[i]) < tol, f"predicted: {round(result.get_percent_helix(), 1)}, expected: {y_vals_fig_4C_1s[i]}, {pept}, method: 1s"
-=======
         assert abs(result.get_percent_helix()*100 - y_vals_fig_4C_1s[i]) < tol, f"predicted: {round(result.get_percent_helix()*100, 1)}, expected: {y_vals_fig_4C_1s[i]}, {pept}, method: {method}"
->>>>>>> a8b40e55
 
     for i, pept in enumerate(peptides_fig_4C):
         method = 'r'
         model = AGADIR(method=method, T=4.0)
         result = model.predict(pept)
-<<<<<<< HEAD
-        assert abs(result.get_percent_helix() - y_vals_fig_4C_r[i]) < tol, f"predicted: {round(result.get_percent_helix(), 1)}, expected: {y_vals_fig_4C_r[i]}, {pept}, method: r"
-=======
         assert abs(result.get_percent_helix()*100 - y_vals_fig_4C_r[i]) < tol, f"predicted: {round(result.get_percent_helix()*100, 1)}, expected: {y_vals_fig_4C_r[i]}, {pept}, method: {method}"
->>>>>>> a8b40e55
 
 
 
@@ -299,11 +271,7 @@
     method = '1s'
     model = AGADIR(method=method, T=4.0)
     result = model.predict(pept)
-<<<<<<< HEAD
-    assert abs(result.get_percent_helix() - pred) < tol, f"predicted: {round(result.get_percent_helix(), 1)}, expected: {pred}, {pept}, method: 1s"
-=======
-    assert abs(result.get_percent_helix()*100 - pred) < tol, f"predicted: {round(result.get_percent_helix()*100, 1)}, expected: {pred}, {pept}, method: {method}"
->>>>>>> a8b40e55
+    assert abs(result.get_percent_helix()*100 - pred) < tol, f"predicted: {round(result.get_percent_helix()*100, 1)}, expected: {pred}, {pept}, method: {method}"
 
     #CheY2-Mo
     pept = 'EDAVEALRKLQAGGY'
@@ -311,11 +279,7 @@
     method = '1s'
     model = AGADIR(method=method, T=4.0)
     result = model.predict(pept)
-<<<<<<< HEAD
-    assert abs(result.get_percent_helix() - pred) < tol, f"predicted: {round(result.get_percent_helix(), 1)}, expected: {pred}, {pept}, method: 1s"
-=======
-    assert abs(result.get_percent_helix()*100 - pred) < tol, f"predicted: {round(result.get_percent_helix()*100, 1)}, expected: {pred}, {pept}, method: {method}"
->>>>>>> a8b40e55
+    assert abs(result.get_percent_helix()*100 - pred) < tol, f"predicted: {round(result.get_percent_helix()*100, 1)}, expected: {pred}, {pept}, method: {method}"
 
 
 def test_paper_2_table_1_CheY5():
@@ -333,11 +297,7 @@
     method = '1s'
     model = AGADIR(method=method, T=4.0)
     result = model.predict(pept)
-<<<<<<< HEAD
-    assert abs(result.get_percent_helix() - pred) < tol, f"predicted: {round(result.get_percent_helix(), 1)}, expected: {pred}, {pept}, method: 1s"
-=======
-    assert abs(result.get_percent_helix()*100 - pred) < tol, f"predicted: {round(result.get_percent_helix()*100, 1)}, expected: {pred}, {pept}, method: {method}"
->>>>>>> a8b40e55
+    assert abs(result.get_percent_helix()*100 - pred) < tol, f"predicted: {round(result.get_percent_helix()*100, 1)}, expected: {pred}, {pept}, method: {method}"
 
     # CheY5-Mo
     pept = 'AATLAEKLAKILEKLGGY'
@@ -345,11 +305,7 @@
     method = '1s'
     model = AGADIR(method=method, T=4.0)
     result = model.predict(pept)
-<<<<<<< HEAD
-    assert abs(result.get_percent_helix() - pred) < tol, f"predicted: {round(result.get_percent_helix(), 1)}, expected: {pred}, {pept}, method: 1s"
-=======
-    assert abs(result.get_percent_helix()*100 - pred) < tol, f"predicted: {round(result.get_percent_helix()*100, 1)}, expected: {pred}, {pept}, method: {method}"
->>>>>>> a8b40e55
+    assert abs(result.get_percent_helix()*100 - pred) < tol, f"predicted: {round(result.get_percent_helix()*100, 1)}, expected: {pred}, {pept}, method: {method}"
 
 
 def test_paper_2_table_1_SH3Lo():
@@ -367,11 +323,7 @@
     method = '1s'
     model = AGADIR(method=method, T=4.0)
     result = model.predict(pept)
-<<<<<<< HEAD
-    assert abs(result.get_percent_helix() - pred) < tol, f"predicted: {round(result.get_percent_helix(), 1)}, expected: {pred}, {pept}, method: 1s"
-=======
-    assert abs(result.get_percent_helix()*100 - pred) < tol, f"predicted: {round(result.get_percent_helix()*100, 1)}, expected: {pred}, {pept}, method: {method}"
->>>>>>> a8b40e55
+    assert abs(result.get_percent_helix()*100 - pred) < tol, f"predicted: {round(result.get_percent_helix()*100, 1)}, expected: {pred}, {pept}, method: {method}"
 
     # Sh3Lo-Mo
     pept='TYQEKAAREVAMKKG'
@@ -379,11 +331,7 @@
     method = '1s'
     model = AGADIR(method=method, T=4.0)
     result = model.predict(pept)
-<<<<<<< HEAD
-    assert abs(result.get_percent_helix() - pred) < tol, f"predicted: {round(result.get_percent_helix(), 1)}, expected: {pred}, {pept}, method: 1s"
-=======
-    assert abs(result.get_percent_helix()*100 - pred) < tol, f"predicted: {round(result.get_percent_helix()*100, 1)}, expected: {pred}, {pept}, method: {method}"
->>>>>>> a8b40e55
+    assert abs(result.get_percent_helix()*100 - pred) < tol, f"predicted: {round(result.get_percent_helix()*100, 1)}, expected: {pred}, {pept}, method: {method}"
 
 
 def test_paper_3_figure_2A():
@@ -399,11 +347,7 @@
     method = '1s'
     model = AGADIR(method=method, T=0.0)
     result = model.predict(pept)
-<<<<<<< HEAD
-    assert abs(result.get_percent_helix() - pred) < tol, f"predicted: {round(result.get_percent_helix(), 1)}, expected: {pred}, {pept}, method: 1s"
-=======
-    assert abs(result.get_percent_helix()*100 - pred) < tol, f"predicted: {round(result.get_percent_helix()*100, 1)}, expected: {pred}, {pept}, method: {method}"
->>>>>>> a8b40e55
+    assert abs(result.get_percent_helix()*100 - pred) < tol, f"predicted: {round(result.get_percent_helix()*100, 1)}, expected: {pred}, {pept}, method: {method}"
 
 
 def test_paper_3_figure_2B():
@@ -419,11 +363,7 @@
     method = '1s'
     model = AGADIR(method=method, T=0.0)
     result = model.predict(pept)
-<<<<<<< HEAD
-    assert abs(result.get_percent_helix() - pred) < tol, f"predicted: {round(result.get_percent_helix(), 1)}, expected: {pred}, {pept}, method: 1s"
-=======
-    assert abs(result.get_percent_helix()*100 - pred) < tol, f"predicted: {round(result.get_percent_helix()*100, 1)}, expected: {pred}, {pept}, method: {method}"
->>>>>>> a8b40e55
+    assert abs(result.get_percent_helix()*100 - pred) < tol, f"predicted: {round(result.get_percent_helix()*100, 1)}, expected: {pred}, {pept}, method: {method}"
 
 
 def test_paper_3_figure_2C():
@@ -439,11 +379,7 @@
     method = '1s'
     model = AGADIR(method=method, T=0.0)
     result = model.predict(pept)
-<<<<<<< HEAD
-    assert abs(result.get_percent_helix() - pred) < tol, f"predicted: {round(result.get_percent_helix(), 1)}, expected: {pred}, {pept}, method: 1s"
-=======
-    assert abs(result.get_percent_helix()*100 - pred) < tol, f"predicted: {round(result.get_percent_helix()*100, 1)}, expected: {pred}, {pept}, method: {method}"
->>>>>>> a8b40e55
+    assert abs(result.get_percent_helix()*100 - pred) < tol, f"predicted: {round(result.get_percent_helix()*100, 1)}, expected: {pred}, {pept}, method: {method}"
 
 
 def test_paper_3_figure_2D():
@@ -459,11 +395,7 @@
     method = '1s'
     model = AGADIR(method=method, T=0.0)
     result = model.predict(pept)
-<<<<<<< HEAD
-    assert abs(result.get_percent_helix() - pred) < tol, f"predicted: {round(result.get_percent_helix(), 1)}, expected: {pred}, {pept}, method: 1s"
-=======
-    assert abs(result.get_percent_helix()*100 - pred) < tol, f"predicted: {round(result.get_percent_helix()*100, 1)}, expected: {pred}, {pept}, method: {method}"
->>>>>>> a8b40e55
+    assert abs(result.get_percent_helix()*100 - pred) < tol, f"predicted: {round(result.get_percent_helix()*100, 1)}, expected: {pred}, {pept}, method: {method}"
 
 
 def test_paper_3_figure_2E():
@@ -479,11 +411,7 @@
     method = '1s'
     model = AGADIR(method=method, T=4.0) # yes, this one is 4.0, not 0.0
     result = model.predict(pept)
-<<<<<<< HEAD
-    assert abs(result.get_percent_helix() - pred) < tol, f"predicted: {round(result.get_percent_helix(), 1)}, expected: {pred}, {pept}, method: 1s"
-=======
-    assert abs(result.get_percent_helix()*100 - pred) < tol, f"predicted: {round(result.get_percent_helix()*100, 1)}, expected: {pred}, {pept}, method: {method}"
->>>>>>> a8b40e55
+    assert abs(result.get_percent_helix()*100 - pred) < tol, f"predicted: {round(result.get_percent_helix()*100, 1)}, expected: {pred}, {pept}, method: {method}"
 
 
 def test_paper_3_figure_3A():
@@ -499,11 +427,7 @@
     method = '1s'
     model = AGADIR(method=method, T=0.0)
     result = model.predict(pept)
-<<<<<<< HEAD
-    assert abs(result.get_percent_helix() - pred) < tol, f"predicted: {round(result.get_percent_helix(), 1)}, expected: {pred}, {pept}, method: 1s"
-=======
-    assert abs(result.get_percent_helix()*100 - pred) < tol, f"predicted: {round(result.get_percent_helix()*100, 1)}, expected: {pred}, {pept}, method: {method}"
->>>>>>> a8b40e55
+    assert abs(result.get_percent_helix()*100 - pred) < tol, f"predicted: {round(result.get_percent_helix()*100, 1)}, expected: {pred}, {pept}, method: {method}"
 
 
 def test_paper_3_figure_3B():
@@ -519,11 +443,7 @@
     method = '1s'
     model = AGADIR(method=method, T=2.0)
     result = model.predict(pept)
-<<<<<<< HEAD
-    assert abs(result.get_percent_helix() - pred) < tol, f"predicted: {round(result.get_percent_helix(), 1)}, expected: {pred}, {pept}, method: 1s"
-=======
-    assert abs(result.get_percent_helix()*100 - pred) < tol, f"predicted: {round(result.get_percent_helix()*100, 1)}, expected: {pred}, {pept}, method: {method}"
->>>>>>> a8b40e55
+    assert abs(result.get_percent_helix()*100 - pred) < tol, f"predicted: {round(result.get_percent_helix()*100, 1)}, expected: {pred}, {pept}, method: {method}"
 
 
 def test_paper_3_figure_3C():
@@ -539,8 +459,4 @@
     method = '1s'
     model = AGADIR(method=method, T=5.0)
     result = model.predict(pept)
-<<<<<<< HEAD
-    assert abs(result.get_percent_helix() - pred) < tol, f"predicted: {round(result.get_percent_helix(), 1)}, expected: {pred}, {pept}, method: 1s"
-=======
-    assert abs(result.get_percent_helix()*100 - pred) < tol, f"predicted: {round(result.get_percent_helix()*100, 1)}, expected: {pred}, {pept}, method: {method}"
->>>>>>> a8b40e55
+    assert abs(result.get_percent_helix()*100 - pred) < tol, f"predicted: {round(result.get_percent_helix()*100, 1)}, expected: {pred}, {pept}, method: {method}"